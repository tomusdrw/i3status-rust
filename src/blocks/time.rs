use std::collections::BTreeMap;
use std::convert::TryInto;
use std::time::Duration;

use chrono::{
    offset::{Local, Utc},
    Locale,
};
use chrono_tz::Tz;
use crossbeam_channel::Sender;
use serde_derive::Deserialize;

use crate::blocks::{Block, ConfigBlock, Update};
use crate::config::Config;
use crate::de::deserialize_duration;
use crate::errors::*;
use crate::input::{I3BarEvent, MouseButton};
use crate::scheduler::Task;
<<<<<<< HEAD
use crate::subprocess::{parse_command, spawn_child_async};
use crate::widget::{I3BarWidget, BaseConfig};
=======
use crate::subprocess::spawn_child_async;
use crate::util::pseudo_uuid;
use crate::widget::I3BarWidget;
>>>>>>> a920c577
use crate::widgets::button::ButtonWidget;

pub struct Time {
    time: ButtonWidget,
    id: String,
    update_interval: Duration,
    format: String,
    on_click: Option<String>,
    timezone: Option<Tz>,
    locale: Option<String>,
}

#[derive(Deserialize, Debug, Default, Clone)]
#[serde(deny_unknown_fields)]
pub struct TimeConfig {
    /// Format string.<br/> See [chrono docs](https://docs.rs/chrono/0.3.0/chrono/format/strftime/index.html#specifiers) for all options.
    #[serde(default = "TimeConfig::default_format")]
    pub format: String,

    /// Update interval in seconds
    #[serde(
        default = "TimeConfig::default_interval",
        deserialize_with = "deserialize_duration"
    )]
    pub interval: Duration,

    #[serde(default = "TimeConfig::default_on_click")]
    pub on_click: Option<String>,

    #[serde(default = "TimeConfig::default_timezone")]
    pub timezone: Option<Tz>,

<<<<<<< HEAD
    #[serde(flatten)]
    pub base: BaseConfig,
=======
    #[serde(default = "TimeConfig::default_locale")]
    pub locale: Option<String>,

    #[serde(default = "TimeConfig::default_color_overrides")]
    pub color_overrides: Option<BTreeMap<String, String>>,
>>>>>>> a920c577
}

impl TimeConfig {
    fn default_format() -> String {
        "%a %d/%m %R".to_owned()
    }

    fn default_interval() -> Duration {
        Duration::from_secs(5)
    }

    fn default_on_click() -> Option<String> {
        None
    }

    fn default_timezone() -> Option<Tz> {
        None
    }

    fn default_locale() -> Option<String> {
        None
    }

    fn default_color_overrides() -> Option<BTreeMap<String, String>> {
        None
    }
}

impl ConfigBlock for Time {
    type Config = TimeConfig;

    fn new(
        block_config: Self::Config,
        config: Config,
        _tx_update_request: Sender<Task>,
    ) -> Result<Self> {
        let i = pseudo_uuid();
        Ok(Time {
            id: i.clone(),
            format: block_config.format,
            time: ButtonWidget::new(config, i.as_str())
                .with_text("")
                .with_icon("time")
                .with_base_config(block_config.base),
            update_interval: block_config.interval,
            on_click: block_config.on_click,
            timezone: block_config.timezone,
            locale: block_config.locale,
        })
    }
}

impl Block for Time {
    fn update(&mut self) -> Result<Option<Update>> {
        let time = match &self.locale {
            Some(l) => {
                let locale: Locale = l
                    .as_str()
                    .try_into()
                    .block_error("time", "invalid locale")?;
                match self.timezone {
                    Some(tz) => Utc::now()
                        .with_timezone(&tz)
                        .format_localized(&self.format, locale),
                    None => Local::now().format_localized(&self.format, locale),
                }
            }
            None => match self.timezone {
                Some(tz) => Utc::now().with_timezone(&tz).format(&self.format),
                None => Local::now().format(&self.format),
            },
        };
        self.time.set_text(format!("{}", time));
        Ok(Some(self.update_interval.into()))
    }

    fn click(&mut self, e: &I3BarEvent) -> Result<()> {
        if let Some(ref name) = e.name {
            if name.as_str() == self.id {
                if let MouseButton::Left = e.button {
                    if let Some(ref cmd) = self.on_click {
                        spawn_child_async("sh", &["-c", cmd])
                            .block_error("time", "could not spawn child")?;
                    }
                }
            }
        }
        Ok(())
    }

    fn view(&self) -> Vec<&dyn I3BarWidget> {
        vec![&self.time]
    }

    fn id(&self) -> &str {
        &self.id
    }
}<|MERGE_RESOLUTION|>--- conflicted
+++ resolved
@@ -16,14 +16,9 @@
 use crate::errors::*;
 use crate::input::{I3BarEvent, MouseButton};
 use crate::scheduler::Task;
-<<<<<<< HEAD
-use crate::subprocess::{parse_command, spawn_child_async};
-use crate::widget::{I3BarWidget, BaseConfig};
-=======
 use crate::subprocess::spawn_child_async;
 use crate::util::pseudo_uuid;
-use crate::widget::I3BarWidget;
->>>>>>> a920c577
+use crate::widget::{I3BarWidget, BaseConfig};
 use crate::widgets::button::ButtonWidget;
 
 pub struct Time {
@@ -56,16 +51,14 @@
     #[serde(default = "TimeConfig::default_timezone")]
     pub timezone: Option<Tz>,
 
-<<<<<<< HEAD
     #[serde(flatten)]
     pub base: BaseConfig,
-=======
+
     #[serde(default = "TimeConfig::default_locale")]
     pub locale: Option<String>,
 
     #[serde(default = "TimeConfig::default_color_overrides")]
     pub color_overrides: Option<BTreeMap<String, String>>,
->>>>>>> a920c577
 }
 
 impl TimeConfig {
